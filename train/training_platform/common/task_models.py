# Pydantic models for task definitions # common/task_models.py
from pydantic import BaseModel, Field
from typing import Dict, Any, Optional

class TrainingTask(BaseModel):
    task_id: int
    user_id: int
    dataset_uuid: str
    model_type: str
    config: Dict[str, Any]  # 对应 lerobot 的 TrainPipelineConfig 内容
    
    # 由 Scheduler 维护的状态
    current_step: int = 0
<<<<<<< HEAD
    status: str = "pending" # pending, running, paused, completed, failed
    model_uuid: Optional[str] = None  # 训练完成后生成的模型 UUID

    # set save_freq manually
    def __init__(self, **data):
        super().__init__(**data)
        self.config["save_freq"] = int(self.config["steps"] / 4)
=======
    status: str = "pending" # pending, running, paused, completed, failed
>>>>>>> f079a567
<|MERGE_RESOLUTION|>--- conflicted
+++ resolved
@@ -11,14 +11,9 @@
     
     # 由 Scheduler 维护的状态
     current_step: int = 0
-<<<<<<< HEAD
     status: str = "pending" # pending, running, paused, completed, failed
-    model_uuid: Optional[str] = None  # 训练完成后生成的模型 UUID
 
     # set save_freq manually
     def __init__(self, **data):
         super().__init__(**data)
-        self.config["save_freq"] = int(self.config["steps"] / 4)
-=======
-    status: str = "pending" # pending, running, paused, completed, failed
->>>>>>> f079a567
+        self.config["save_freq"] = int(self.config["steps"] / 4)